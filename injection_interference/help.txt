////////////////////////////////////////////////////////////
# Minikube commands

# Stop and remove any existing Minikube cluster
echo "Stopping and deleting existing Minikube..."
minikube stop
minikube delete

# (Optional) Disable swap on host to avoid kubeadm swap checks
# sudo swapoff -a

# Start Minikube with static CPU Manager and swap-check disabled
minikube start \
  --driver=docker \
  --cpus=8 \
  --memory=8g \
  --ignore-preflight-errors=Swap \
  --extra-config=kubelet.cpu-manager-policy=static \
  --extra-config=kubelet.cpu-manager-reconcile-period=5s \
  --extra-config=kubeadm.ignore-preflight-errors=Swap

# Verify the node is ready and CPU Manager policy is static
kubectl get nodes
kubectl describe node minikube | grep -i "CPU Manager Policy"

# (Optional) Re-enable swap after testing
# sudo swapon -a

////////////////////////////////////////////////////////////
PROBLEM: cpu-manager-policy=static DOESN'T WORK

# As a result we started minikube using the following command:

minikube start --driver=docker --cpus=max --memory=max

////////////////////////////////////////////////////////////
# iBench Image

# The ibench is build in the host os. We have to load it inot minikube
minikube image load ibench:latest

////////////////////////////////////////////////////////////
# Stressing commands

///// CPU 
# Deploy CPU stress pods (1 thread per pod)
# Replace <N> with the desired number of replicas (e.g., 1,2,4,8)
python3 deploy_replicas.py <N> --namespace default

# Alternatively, using kubectl directly:
# Update replicas in YAML and apply
kubectl apply -f /home/george/Workspace/iBench/ibench-cpu-deploy.yaml
kubectl scale deployment ibench-cpu --replicas=<N>

# Wait for 90 seconds while CPU stress runs
sleep 90

# Clean up CPU stress deployment
kubectl delete deployment ibench-cpu
# or, equivalently:
kubectl delete -f ibench-cpu-deploy.yaml

# Verify the new replica count and pod status
kubectl get deployment ibench-cpu
kubectl get pods -l app=ibench-cpu


///// L3
# Deploy L3 cache stress pods (each accesses 50% of LLC)
# Replace <M> with the desired number of replicas (e.g., 1,2,4,8)
python3 deploy_ibench_l3.py <M> --namespace default

# Alternatively, using kubectl directly:
kubectl apply -f /home/george/Workspace/iBench/ibench-l3-deploy.yaml
kubectl scale deployment ibench-l3 --replicas=<M>

# Wait for 80 seconds while L3 stress runs
sleep 80

# Clean up L3 stress deployment
kubectl delete deployment ibench-l3

///// memBw
# Deploy memBw stress pods (each creates 1 stream to DRAM)
# Replace <M> with the desired number of replicas (e.g., 1,2,4,8)
python3 deploy_ibench_membw.py <M> --namespace default

# Alternatively, using kubectl directly:
kubectl apply -f /home/george/Workspace/iBench/ibench-membw-deploy.yaml
kubectl scale deployment ibench-membw --replicas=<M>

# Wait for 80 seconds while memBw stress runs
sleep 80

# Clean up memBw stress deployment
kubectl delete deployment ibench-membw


<<<<<<< HEAD
/////////////////////////////// STRESS NG
=======

///////////////////////////////////////////////////////
# stress ng
kubectl apply -f stress-ng-l3-50.yaml    
python3 deploy_stress_ng_l3.py 2

# scaling 
kubectl scale deployment/stress-ng-l3-50 --replicas=2


# Delete the specific pod (it will be recreated by the Deployment):
kubectl delete pod -l app=stress-ng-l3-ways50

# Delete the entire Deployment (recommended if you want to completely remove it):
kubectl delete deployment stress-ng-l3-ways50
>>>>>>> 0efa4356
<|MERGE_RESOLUTION|>--- conflicted
+++ resolved
@@ -96,9 +96,6 @@
 kubectl delete deployment ibench-membw
 
 
-<<<<<<< HEAD
-/////////////////////////////// STRESS NG
-=======
 
 ///////////////////////////////////////////////////////
 # stress ng
@@ -113,5 +110,4 @@
 kubectl delete pod -l app=stress-ng-l3-ways50
 
 # Delete the entire Deployment (recommended if you want to completely remove it):
-kubectl delete deployment stress-ng-l3-ways50
->>>>>>> 0efa4356
+kubectl delete deployment stress-ng-l3-ways50