--- conflicted
+++ resolved
@@ -5,12 +5,8 @@
 import os
 
 DEPLOYMENT_NAME = "stress-ng-l3-ways50"
-<<<<<<< HEAD
-YAML_PATH = "/stress-ng/stress-ng-l3-deploy.yaml"
-=======
 YAML_PATH = "stress-ng/"
 YAML_FILE = "stress-ng/stress-ng-l3-50.yaml"
->>>>>>> 0efa4356
 TIMEOUT_SECONDS = 80
 
 def run_command(command):
@@ -23,24 +19,11 @@
     except subprocess.CalledProcessError as e:
         print(f"Error executing command: {e.stderr}")
         return None
-<<<<<<< HEAD
-"""
-def verify_yaml_exists():
-    if not os.path.exists(YAML_PATH):
-        print(f"Error: YAML file not found at {YAML_PATH}")
-        sys.exit(1)
-"""
-=======
->>>>>>> 0efa4356
 
 def create_deployment():
     """Create the Kubernetes deployment."""
     print(f"Creating deployment {DEPLOYMENT_NAME} from {YAML_PATH}...")
-<<<<<<< HEAD
-    output = run_command(f"kubectl apply -f {YAML_PATH}")
-=======
     output = run_command(f"kubectl apply -f {YAML_FILE}")
->>>>>>> 0efa4356
     if output:
         print(output.strip())
 
@@ -59,11 +42,6 @@
         print(output.strip())
 
 def main():
-<<<<<<< HEAD
-    #verify_yaml_exists()
-    
-=======
->>>>>>> 0efa4356
     # 1. Apply the deployment
     create_deployment()
     
